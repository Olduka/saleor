--- conflicted
+++ resolved
@@ -11,12 +11,7 @@
 from freezegun import freeze_time
 from prices import Money
 
-<<<<<<< HEAD
 from saleor.account.models import User
-=======
-from saleor.account import events as account_events
-from saleor.account.models import Address, User
->>>>>>> 7a94b179
 from saleor.checkout import AddressType
 from saleor.graphql.account.mutations import (
     CustomerDelete,
@@ -535,25 +530,7 @@
     email = "customer@example.com"
     variables = {"email": email, "password": "Password"}
     response = user_api_client.post_graphql(query, variables)
-<<<<<<< HEAD
-    assert_read_only_mode(response)
-=======
-    content = get_graphql_content(response)
-    data = content["data"]["customerRegister"]
-    assert not data["errors"]
-    new_user = User.objects.get(email=email)
-
-    response = user_api_client.post_graphql(query, variables)
-    content = get_graphql_content(response)
-    data = content["data"]["customerRegister"]
-    assert data["errors"]
-    assert data["errors"][0]["field"] == "email"
-    assert data["errors"][0]["message"] == ("User with this Email already exists.")
->>>>>>> 7a94b179
-
-    customer_creation_event = account_events.CustomerEvent.objects.get()
-    assert customer_creation_event.type == account_events.CustomerEvents.ACCOUNT_CREATED
-    assert customer_creation_event.user == new_user
+    assert_read_only_mode(response)
 
 
 # @patch('saleor.account.emails.send_password_reset_email.delay')
@@ -608,40 +585,7 @@
     response = staff_api_client.post_graphql(
         query, variables, permissions=[permission_manage_users]
     )
-<<<<<<< HEAD
-    assert_read_only_mode(response)
-=======
-    content = get_graphql_content(response)
-
-    User = get_user_model()
-    new_customer = User.objects.get(email=email)
-
-    shipping_address, billing_address = (
-        new_customer.default_shipping_address,
-        new_customer.default_billing_address,
-    )
-    assert shipping_address == address
-    assert billing_address == address
-    assert shipping_address.pk != billing_address.pk
-
-    data = content["data"]["customerCreate"]
-    assert data["errors"] == []
-    assert data["user"]["email"] == email
-    assert data["user"]["firstName"] == first_name
-    assert data["user"]["lastName"] == last_name
-    assert data["user"]["note"] == note
-    assert not data["user"]["isStaff"]
-    assert data["user"]["isActive"]
-
-    assert send_set_password_customer_email_mock.call_count == 1
-    args, kwargs = send_set_password_customer_email_mock.call_args
-    call_pk = args[0]
-    assert call_pk == new_customer.pk
-
-    customer_creation_event = account_events.CustomerEvent.objects.get()
-    assert customer_creation_event.type == account_events.CustomerEvents.ACCOUNT_CREATED
-    assert customer_creation_event.user == new_customer
->>>>>>> 7a94b179
+    assert_read_only_mode(response)
 
 
 def test_customer_update(
@@ -711,12 +655,6 @@
     )
     assert_read_only_mode(response)
 
-    # The name was changed, an event should have been triggered
-    name_changed_event = account_events.CustomerEvent.objects.get()
-    assert name_changed_event.type == account_events.CustomerEvents.NAME_ASSIGNED
-    assert name_changed_event.user.pk == staff_user.pk
-    assert name_changed_event.parameters == {"message": customer.get_full_name()}
-
 
 def test_customer_update_generates_event_when_changing_email(
     staff_api_client, staff_user, customer_user, address, permission_manage_users
@@ -749,15 +687,10 @@
         "lastName": customer_user.last_name,
         "email": "mirumee@example.com",
     }
-    staff_api_client.post_graphql(
+    response = staff_api_client.post_graphql(
         query, variables, permissions=[permission_manage_users]
     )
-
-    # The email was changed, an event should have been triggered
-    email_changed_event = account_events.CustomerEvent.objects.get()
-    assert email_changed_event.type == account_events.CustomerEvents.EMAIL_ASSIGNED
-    assert email_changed_event.user.pk == staff_user.pk
-    assert email_changed_event.parameters == {"message": "mirumee@example.com"}
+    assert_read_only_mode(response)
 
 
 def test_customer_update_without_any_changes_generates_no_event(
@@ -791,12 +724,10 @@
         "lastName": customer_user.last_name,
         "email": customer_user.email,
     }
-    staff_api_client.post_graphql(
+    response = staff_api_client.post_graphql(
         query, variables, permissions=[permission_manage_users]
     )
-
-    # No event should have been generated
-    assert not account_events.CustomerEvent.objects.exists()
+    assert_read_only_mode(response)
 
 
 UPDATE_LOGGED_CUSTOMER_QUERY = """
@@ -877,12 +808,6 @@
     )
     assert_read_only_mode(response)
 
-    # Ensure the customer was properly deleted
-    # and any related event was properly triggered
-    mocked_deletion_event.assert_called_once_with(
-        staff_user=staff_user, deleted_count=1
-    )
-
 
 def test_customer_delete_errors(customer_user, admin_user, staff_user):
     info = Mock(context=Mock(user=admin_user))
@@ -1059,10 +984,6 @@
     response = user_api_client.post_graphql(query, variables)
     assert_read_only_mode(response)
 
-    password_resent_event = account_events.CustomerEvent.objects.get()
-    assert password_resent_event.type == account_events.CustomerEvents.PASSWORD_RESET
-    assert password_resent_event.user == customer_user
-
 
 @patch("saleor.account.emails.send_password_reset_email.delay")
 def test_password_reset_email(
@@ -1083,21 +1004,7 @@
     response = staff_api_client.post_graphql(
         query, variables, permissions=[permission_manage_users]
     )
-<<<<<<< HEAD
-    assert_read_only_mode(response)
-=======
-    content = get_graphql_content(response)
-    data = content["data"]["passwordReset"]
-    assert data == {"errors": []}
-    assert send_password_reset_mock.call_count == 1
-    args, kwargs = send_password_reset_mock.call_args
-    call_context = args[0]
-    call_email = args[1]
-    call_user_pk = args[2]
-    assert call_email == email
-    assert "token" in call_context
-    assert call_user_pk == customer_user.pk
->>>>>>> 7a94b179
+    assert_read_only_mode(response)
 
 
 @patch("saleor.account.emails.send_password_reset_email.delay")
