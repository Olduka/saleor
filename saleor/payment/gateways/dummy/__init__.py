--- conflicted
+++ resolved
@@ -33,19 +33,6 @@
     error = None
     if not success:
         error = "Unable to authorize transaction"
-<<<<<<< HEAD
-    return {
-        "is_success": success,
-        "kind": TransactionKind.AUTH,
-        "amount": payment_information["amount"],
-        "currency": payment_information["currency"],
-        "transaction_id": payment_information["token"],
-        "error": error,
-    }
-
-
-def void(payment_information: Dict, connection_params) -> Dict:
-=======
     return GatewayResponse(
         is_success=success,
         kind=TransactionKind.AUTH,
@@ -57,24 +44,10 @@
 
 
 def void(payment_information: PaymentData, connection_params) -> GatewayResponse:
->>>>>>> e81494c9
     error = None
     success = dummy_success()
     if not success:
         error = "Unable to void the transaction."
-<<<<<<< HEAD
-    return {
-        "is_success": success,
-        "kind": TransactionKind.VOID,
-        "amount": payment_information["amount"],
-        "currency": payment_information["currency"],
-        "transaction_id": payment_information["token"],
-        "error": error,
-    }
-
-
-def capture(payment_information: Dict, connection_params: Dict) -> Dict:
-=======
     return GatewayResponse(
         is_success=success,
         kind=TransactionKind.VOID,
@@ -88,22 +61,10 @@
 def capture(
     payment_information: PaymentData, connection_params: Dict
 ) -> GatewayResponse:
->>>>>>> e81494c9
     error = None
     success = dummy_success()
     if not success:
         error = "Unable to process capture"
-<<<<<<< HEAD
-    return {
-        "is_success": success,
-        "kind": TransactionKind.CAPTURE,
-        "amount": payment_information["amount"],
-        "currency": payment_information["currency"],
-        "transaction_id": payment_information["token"],
-        "error": error,
-    }
-=======
->>>>>>> e81494c9
 
     return GatewayResponse(
         is_success=success,
@@ -122,22 +83,6 @@
     success = dummy_success()
     if not success:
         error = "Unable to process refund"
-<<<<<<< HEAD
-    return {
-        "is_success": success,
-        "kind": TransactionKind.REFUND,
-        "amount": payment_information["amount"],
-        "currency": payment_information["currency"],
-        "transaction_id": payment_information["token"],
-        "error": error,
-    }
-
-
-def charge(payment_information: Dict, connection_params):
-    """Performs Authorize and Capture transactions in a single run."""
-    auth_resp = authorize(payment_information, connection_params)
-    if not auth_resp["is_success"]:
-=======
     return GatewayResponse(
         is_success=success,
         kind=TransactionKind.REFUND,
@@ -152,7 +97,6 @@
     """Performs Authorize and Capture transactions in a single run."""
     auth_resp = authorize(payment_information, connection_params)
     if not auth_resp.is_success:
->>>>>>> e81494c9
         return auth_resp
     return capture(payment_information, connection_params)
 
@@ -161,11 +105,7 @@
     payment_information: PaymentData, connection_params
 ) -> GatewayResponse:
     """Process the payment."""
-<<<<<<< HEAD
-    token = payment_information.get("token")
-=======
     token = payment_information.token
->>>>>>> e81494c9
 
     # Process payment normally if payment token is valid
     if token not in dict(ChargeStatus.CHOICES):
