"""Checkout-related context processors."""
from .utils import get_checkout_from_request


<<<<<<< HEAD
def cart_counter(request):
    """Expose the number of items in cart."""
    cart = get_cart_from_request(request)
    return {"cart_counter": cart.quantity}
=======
def checkout_counter(request):
    """Expose the number of items in checkout."""
    checkout = get_checkout_from_request(request)
    return {"checkout_counter": checkout.quantity}
>>>>>>> e81494c9
<|MERGE_RESOLUTION|>--- conflicted
+++ resolved
@@ -2,14 +2,7 @@
 from .utils import get_checkout_from_request
 
 
-<<<<<<< HEAD
-def cart_counter(request):
-    """Expose the number of items in cart."""
-    cart = get_cart_from_request(request)
-    return {"cart_counter": cart.quantity}
-=======
 def checkout_counter(request):
     """Expose the number of items in checkout."""
     checkout = get_checkout_from_request(request)
-    return {"checkout_counter": checkout.quantity}
->>>>>>> e81494c9
+    return {"checkout_counter": checkout.quantity}